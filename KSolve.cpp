#include "KSolve.hpp"
#include <deque>
#include <algorithm>        // for sort
#include <mutex>          	// for std::mutex, std::lock_guard
#include <shared_mutex>		// for std::shared_mutex, std::shared_lock
#include "parallel_hashmap/phmap.h"     // for parallel_flat_hash_map
#include "parallel_hashmap/phmap_base.h"     // for 
#include "mf_vector.hpp"
#include <thread>
#ifdef KSOLVE_TRACE
#include <iostream>			// for cout
#endif  //KSOLVE_TRACE

typedef std::mutex Mutex;
typedef std::shared_timed_mutex SharedMutex;
typedef std::lock_guard<Mutex> Guard;
typedef std::shared_lock<SharedMutex> SharedGuard;
typedef std::lock_guard<SharedMutex> ExclusiveGuard;

class Hasher
{
public:
	size_t operator() (const GameState & gs) const 
	{
		size_t result = 	 gs._part[0]
					  	   ^ gs._part[1]
						   ^ gs._part[2];
		return result;
	}
};

typedef std::deque<Move> MoveSequenceType;
enum {maxMoves = 512};

class SharedMoveStorage
{
	typedef std::uint32_t index_t;
	struct MoveNode
	{
		Move _move;
		index_t _prevNode;
		MoveNode(const Move& mv, index_t prevNode)
			: _move(mv)
			, _prevNode(prevNode)
			{}
	};
	mf_vector<MoveNode> _moveTree;
	Mutex _moveTreeMutex;
	// Stack of indexes to leaf nodes in _moveTree
	typedef mf_vector<index_t> LeafNodeStack;
	// The leaf nodes waiting to grow new branches.  Each LeafNodeStack
	// stores nodes with the same minimum number of moves in any
	// completed game that can grow from them.  MoveStorage uses it
	// to implement a priority queue ordered by the minimum move count.
	mf_vector<LeafNodeStack> _fringe;
<<<<<<< HEAD
	MoveSequenceType _currentSequence;
	index_t _leafIndex;			// index of current sequence's leaf node in _moveTree
	unsigned _startStackIndex;
	unsigned _maxStackIndex;
	unsigned _front;
	bool _firstTime;
=======
	SharedMutex _fringeMutex;
	mf_vector<Mutex> _fringeStackMutexes;
	unsigned _startStackIndex;
	bool _firstTime;
	friend class MoveStorage;
public:
	SharedMoveStorage() 
		: _firstTime(true)
		, _startStackIndex(-1)
	{
	}
};
class MoveStorage
{
	typedef SharedMoveStorage::index_t index_t;
	typedef SharedMoveStorage::MoveNode MoveNode;
	typedef SharedMoveStorage::LeafNodeStack LeafNodeStack;
	SharedMoveStorage &_shared;
	MoveSequenceType _currentSequence;
	index_t _leafIndex;			// index of current sequence's leaf node in _moveTree
>>>>>>> 952ac1da
public:
	// Constructor.
	MoveStorage(SharedMoveStorage& shared);
	// Return a reference to the storage shared among threads
	SharedMoveStorage& Shared() const {return _shared;}
	// Push the given move to the back of the current sequence of moves.
	void Push(Move move);
	// Remove the last move from the current move sequence.
	void Pop();
	// File the current move sequence under the given index number.
	// Calls after the first may not use an index less than the first.
	// Calls after FetchMoveSequence has returned x may not use 
	// an index less than x.
	void File(unsigned index);
	// Fetch a move sequence with the lowest available index, make it
	// the current move sequence and unfile it.  
	// Return its index number, or zero if no more sequence are available.
	unsigned FetchMoveSequence(); 
	// Make all the moves in the current sequence
	void MakeSequenceMoves(Game&game);
	// Return the current move sequence in a vector.
	Moves MovesVector() const;
	// Return a const reference to the current move sequence in its
	// native type.
	const MoveSequenceType& MoveSequence() const {return _currentSequence;}
};

struct KSolveState {
	Game _game;
	// _moveStorage stores the portion of the move tree that has been generated.
	// Each node has a move and a reference to the node with
	// the move before it.  The leaves are indexed by the minimum number of 
	// moves possible in any finished game that might grow from that leaf.
<<<<<<< HEAD
	// _moveTree also stores the sequence of moves we are currently working on.
=======
	// _moveStorage also stores the sequence of moves we are currently working on.
>>>>>>> 952ac1da
	MoveStorage _moveStorage;
	// _game_state_memory remembers the minimum move count at each game state we have
	// already visited.  If we get to that state again, we look at the current minimum
	// move count. If it is lower than the stored count, we keep our current node and store
	// its move count here.  If not, we forget the current node - we already have a
	// way to get to the same state that is at least as short.
	typedef phmap::parallel_flat_hash_map<
			GameState, 								// key type
			unsigned short, 						// mapped type
			Hasher,									// hash function
			phmap::priv::hash_default_eq<GameState>,// == function
		 	phmap::priv::Allocator<phmap::priv::Pair<GameState,unsigned short> >, 
			4U, 									// log2(n of submaps)
			Mutex									// mutex type
		> MapType;
	MapType& _game_state_memory;
	unsigned _maxStates;

	Moves & _minSolution;
	static unsigned k_minSolutionCount;
	Mutex _minSolutionMutex;

	explicit KSolveState(  Game & gm, 
			Moves& solution,
			SharedMoveStorage& sharedMoveStorage,
			MapType& map,
			unsigned maxStates)
<<<<<<< HEAD
		: _moveStorage(maxMoves)
		, _game_state_memory()
		, _minSolution(solution)
		, _game(gm)
		, _minSolutionCount(maxMoves+1)
		, _stateWins(0)
		, _skippableWins(0)
		, _rememberedStates(0)
=======
		: _minSolution(solution)
		, _game(gm)
		, _moveStorage(sharedMoveStorage)
		, _game_state_memory(map)
		, _maxStates(maxStates)
>>>>>>> 952ac1da
		{
			_game_state_memory.reserve(maxStates);
			_minSolution.clear();
			k_minSolutionCount = -1;
		}
	explicit KSolveState(const KSolveState& orig)
		: _moveStorage(orig._moveStorage.Shared())
		, _game_state_memory(orig._game_state_memory)
		, _game(orig._game)
		, _minSolution(orig._minSolution)
		, _maxStates(orig._maxStates)
		{}
			
	QMoves MakeAutoMoves();
	void CheckForMinSolution();
	void RecordState(unsigned minMoveCount);
	bool SkippableMove(Move mv);
	QMoves FilteredAvailableMoves();
};
unsigned KSolveState::k_minSolutionCount(-1);

void KSolveWorker(
		KSolveState* pMasterState);

KSolveResult KSolve(
		Game& game,
		unsigned maxStates)
{
	Moves solution;
<<<<<<< HEAD
	enum {maxMoves = 512};
	KSolveState state(game,solution,maxMoves,maxStates);
	try	{

		unsigned startMoves = state._game.MinimumMovesLeft();

		state._moveStorage.File(startMoves);

		// Main loop
		unsigned minMoves0;
		while (state._game_state_memory.size() < maxStates
				&& (minMoves0 = state._moveStorage.FetchMoveSequence())    // <- side effect
				&& minMoves0 < state._minSolutionCount) { 
			state._game.Deal();
			state._moveStorage.MakeSequenceMoves(state._game);

			QMoves availableMoves = state.MakeAutoMoves();

			if (availableMoves.size() == 0 && state._game.GameOver()) {
				// We have a solution.  See if it is a new champion
				state.CheckForMinSolution();
				// See if it the final winner.
				if (minMoves0 == state._minSolutionCount)
					break;
			}
			
			unsigned movesMadeCount = MoveCount(state._moveStorage.MoveSequence());
			unsigned minMoveCount = movesMadeCount+state._game.MinimumMovesLeft();

			if (minMoveCount < state._minSolutionCount)	{
				// There is still hope for this subtree.
				// Save the result of each of the possible next moves.
				for (auto mv: availableMoves){
					state._game.MakeMove(mv);
					unsigned minMoveCount = movesMadeCount + mv.NMoves()
											+ state._game.MinimumMovesLeft();
					if (minMoveCount < state._minSolutionCount){
						assert(minMoves0 <= minMoveCount);
						state._moveStorage.Push(mv);
						state.RecordState(minMoveCount);
						state._moveStorage.Pop();
					}
					state._game.UnMakeMove(mv);
				}
			}
		}
=======
	SharedMoveStorage sharedMoveStorage;
	KSolveState::MapType map;
	KSolveState state(game,solution,sharedMoveStorage,map,maxStates);

	unsigned startMoves = state._game.MinimumMovesLeft();

	state._moveStorage.File(startMoves);	// pump priming
	try	{
#ifdef NTHREADS
		const unsigned nthreads = NTHREADS;
#else
		unsigned nthreads = std::thread::hardware_concurrency();
		if (nthreads == 0) nthreads = 2;
#endif
		if (nthreads == 1) {
			KSolveWorker(&state);
		} else {
			std::vector<std::thread> threads;
			threads.reserve(nthreads);
			for (unsigned ithread = 0; ithread < nthreads; ++ithread) {
				threads.emplace_back(&KSolveWorker, &state);
				std::this_thread::sleep_for(std::chrono::milliseconds(23));
			}
			for (auto& thread: threads) 
				thread.join();
		}

>>>>>>> 952ac1da
		KSolveCode outcome;
		if (state._game_state_memory.size() >= maxStates){
			outcome = state._minSolution.size() ? GAVEUP_SOLVED : GAVEUP_UNSOLVED;
		} else {
			outcome = state._minSolution.size() ? SOLVED : IMPOSSIBLE;
		}
		return KSolveResult(outcome,state._game_state_memory.size(),solution);
	} 
	
	catch(std::bad_alloc) {
		unsigned nStates = state._game_state_memory.size();
		state._game_state_memory.clear();
		return KSolveResult(MEMORY_EXCEEDED,nStates,Moves());
	}
}

<<<<<<< HEAD
MoveStorage::MoveStorage(unsigned maxIndex)
	: _maxStackIndex(maxIndex+1)
	, _leafIndex(-1)
	, _startStackIndex(maxIndex+1)
	, _firstTime(true)
	, _front(0)
{}
=======
void KSolveWorker(
		KSolveState* pMasterState)
{
	KSolveState state(*pMasterState);

	// Main loop
	unsigned minMoves0;
	while (state._game_state_memory.size() < state._maxStates
			&& (minMoves0 = state._moveStorage.FetchMoveSequence())    // <- side effect
			&& minMoves0 < state.k_minSolutionCount) { 
		state._game.Deal();
		state._moveStorage.MakeSequenceMoves(state._game);

		QMoves availableMoves = state.MakeAutoMoves();

		if (availableMoves.size() == 0 && state._game.GameOver()) {
			// We have a solution.  See if it is a new champion
			state.CheckForMinSolution();
			// See if it the final winner.
			if (minMoves0 == state.k_minSolutionCount)
				break;
		}
		
		unsigned movesMadeCount = MoveCount(state._moveStorage.MoveSequence());
		unsigned minMoveCount = movesMadeCount+state._game.MinimumMovesLeft();
		assert(((minMoves0 <= minMoveCount),"first"));

		if (minMoveCount < state.k_minSolutionCount){
			// There is still hope for this subtree.
			// Save the result of each of the possible next moves.
			for (auto mv: availableMoves){
				state._game.MakeMove(mv);
				unsigned minMoveCount = movesMadeCount + mv.NMoves()
										+ state._game.MinimumMovesLeft();
				if (minMoveCount < state.k_minSolutionCount){
					assert(((minMoves0 <= minMoveCount),"second"));
					state._moveStorage.Push(mv);
					state.RecordState(minMoveCount);
					state._moveStorage.Pop();
				}
				state._game.UnMakeMove(mv);
			}
		}
	}
}
MoveStorage::MoveStorage(SharedMoveStorage& shared)
	: _leafIndex(-1)
	, _shared(shared)
	{}
>>>>>>> 952ac1da
void MoveStorage::Push(Move move)
{
	_currentSequence.push_back(move);
	index_t ind;
	{
		Guard rupert(_shared._moveTreeMutex);
		ind = _shared._moveTree.size();
		_shared._moveTree.emplace_back(move, _leafIndex);
	}
	_leafIndex = ind;
}
void MoveStorage::Pop()
{
	_currentSequence.pop_back();
	_leafIndex = _shared._moveTree[_leafIndex]._prevNode;
}
void MoveStorage::File(unsigned index)
{
<<<<<<< HEAD
	if (_firstTime) {
		_firstTime = false;
		_startStackIndex = index;
	}
	assert(_startStackIndex <= index);
	unsigned offset = index-_startStackIndex;
	assert(_front <= offset);

	// grow the fringe as needed
	while ( ! (offset<_fringe.size()) )
		_fringe.emplace_back();

	_fringe[offset].push_back(_leafIndex);
=======
	if (_shared._firstTime) {
		_shared._firstTime = false;
		_shared._startStackIndex = index;
	}
	assert(_shared._startStackIndex <= index);
	unsigned offset = index - _shared._startStackIndex;
	if (!(offset < _shared._fringe.size())) {
		ExclusiveGuard freddie(_shared._fringeMutex);
		while (!(offset < _shared._fringe.size())){
			_shared._fringeStackMutexes.emplace_back();
			_shared._fringe.emplace_back();
		}
	}
	assert(offset < _shared._fringe.size());
	{
		Guard clyde(_shared._fringeStackMutexes[offset]);
		_shared._fringe[offset].push_back(_leafIndex);
	}
>>>>>>> 952ac1da
}
unsigned MoveStorage::FetchMoveSequence()
{
	unsigned offset;
<<<<<<< HEAD
	unsigned result = 0;
	_leafIndex = -1;

	// find the first non-empty stack
	for (offset = _front; offset < _fringe.size() && _fringe[offset].empty(); offset += 1) {}

	if (offset < _fringe.size()) {
		_front = offset;
		auto & stack = _fringe[offset];
		_leafIndex = stack.back();
		stack.pop_back();
		result = offset+_startStackIndex;
		_currentSequence.clear();
		for (index_t node = _leafIndex; node != -1; node = _moveTree[node]._prevNode){
			_currentSequence.push_front(_moveTree[node]._move);
=======
	unsigned size;
	unsigned nTries;
	unsigned result = 0;
	_leafIndex = -1;
	for (nTries = 0; result == 0 && nTries < 5; nTries+=1) {
		{
			SharedGuard marylin(_shared._fringeMutex);
			size = _shared._fringe.size();
			for (offset = 0; offset < size && _shared._fringe[offset].empty(); offset += 1) {}
		}
		if (offset < size) {
			Guard methuselah(_shared._fringeStackMutexes[offset]);
			auto & stack = _shared._fringe[offset];
			if (stack.size()) {
				_leafIndex = stack.back();
				stack.pop_back();
				result = offset+_shared._startStackIndex;
			}
		} 
		if (result == 0) {
			std::this_thread::sleep_for(std::chrono::milliseconds(1));
		}
	}
	if (result) {
		_currentSequence.clear();
		for (index_t node = _leafIndex; node != -1; node = _shared._moveTree[node]._prevNode){
			Move mv = _shared._moveTree[node]._move;
			_currentSequence.push_front(mv);
>>>>>>> 952ac1da
		}
	}
	return result;
}
void MoveStorage::MakeSequenceMoves(Game&game)
{
	for (auto & move: _currentSequence){
		game.MakeMove(move);
	}
}
Moves MoveStorage::MovesVector() const
{
	Moves result(_currentSequence.begin(), _currentSequence.end());
	return result;
}


QMoves KSolveState::MakeAutoMoves()
{
	QMoves availableMoves;
	while ((availableMoves = FilteredAvailableMoves()).size() == 1)
	{
		_moveStorage.Push(availableMoves[0]);
		_game.MakeMove(availableMoves[0]);
	}
	return availableMoves;
}

// Return a vector of the available moves that pass the SkippableMove filter
QMoves KSolveState::FilteredAvailableMoves()
{
	QMoves availableMoves = _game.AvailableMoves();
	for (auto i = availableMoves.begin(); i < availableMoves.end(); ){
		if (SkippableMove(*i)) {
			availableMoves.erase(i);
<<<<<<< HEAD
			_skippableWins+=1;
=======
>>>>>>> 952ac1da
		} else {
			i += 1;
		}
	}
	return availableMoves;
}


// Return true if this move cannot be in a minimum solution.
bool KSolveState::SkippableMove(Move trial)
{
	// Consider a move at time T0 from A to B and the next move
	// from B, which goes to C at time Tn.  The move at Tn is
	// skippable if the same result could have been achieved 
	// at T0 by moving the same cards directly from A to C.

	// We are now at Tn looking back for a T0 move.  B is our from pile
	// and C is our to pile.  A candidate T0 move is one that moves
	// to our from pile (pile B).

	// Do those two moves move the same set of cards?.  Yes if
	// no intervening move has changed pile B and the two moves
	// move the same number of cards.

	// Was the move from A to C possible at T0? Yes if no intervening
	// move has changed pile C.

	// Since nothing says A cannot equal C, this test catches 
	// moves that exactly reverse previous moves.
	auto B = trial.From();
	if (B == STOCK || B == WASTE) return false; 
	auto C = trial.To();
	auto &movesMade = _moveStorage.MoveSequence();
	for (auto imv = movesMade.crbegin(); imv != movesMade.crend(); imv+=1){
		Move mv = *imv;
		if (mv.To() == B){
			// candidate T0 move
			return  mv.NCards() == trial.NCards();
		} else {
			// intervening move
			if (mv.To() == C || mv.From() == C)
				return false;			// trial move's to pile (C) has changed
			if (mv.From() == B) 
				return false;			// trial move's from pile (B) has changed
		}
	}
	return false;

	// If you find another profitable way to filter available moves, you could
	// call this one ABC_Move. 
	//
	// AvailableMoves() generates moves among tableau files for only two purposes:
	// to move all the face-up cards, or to expose a card that can be moved to the 
	// foundation.  I have tried filtering out later moves that would re-cover a 
	// card that had been exposed in that fashion.  That did not break anything, but
	// cost more time than it saved.
	// Jonathan Fry 7/12/2020
}

// A solution has been found.  If it's the first, or shorter than
// the current champion, we have a new champion
void KSolveState::CheckForMinSolution(){
<<<<<<< HEAD
	unsigned x = _minSolution.size();
	unsigned nmv = MoveCount(_moveStorage.MoveSequence());
	if (x == 0 || nmv < _minSolutionCount) {
		_minSolution = _moveStorage.MovesVector();
		_minSolutionCount = nmv;
=======
	unsigned nmv = MoveCount(_moveStorage.MoveSequence());
	{
		Guard karen(this->_minSolutionMutex);
		unsigned x = _minSolution.size();
		if (x == 0 || nmv < k_minSolutionCount) {
			_minSolution = _moveStorage.MovesVector();
			k_minSolutionCount = nmv;
		}
>>>>>>> 952ac1da
	}
}

void KSolveState::RecordState(unsigned minMoveCount)
{
	GameState pState(_game);
<<<<<<< HEAD
	unsigned & storedMinimumCount = _game_state_memory[pState];
	if (storedMinimumCount == 0 || minMoveCount < storedMinimumCount) {
		storedMinimumCount = minMoveCount;
		_moveStorage.File(minMoveCount);
		_rememberedStates+=1;
#ifdef KSOLVE_TRACE
		if (_rememberedStates%1000000 == 999999){
			std::cout << "Stage " << _rememberedStates;
			std::cout << " improvements = " << _rememberedStates - _game_state_memory.size();
			std::cout << " minMoveCount = " << minMoveCount;
			std::cout << " _stateWins = " << _stateWins;
			std::cout << " _skippableWins = " << _skippableWins;
			std::cout << std::endl;
			std::cout << Peek(_game);
			std::cout << Peek(_moveSequence) << std::endl << std::endl;
			std::cout << std::flush;
		}
#endif // KSOLVE_TRACE
	} else _stateWins+=1;
}
=======
	bool valueChanged{false};
	bool newKey = _game_state_memory.try_emplace_l(
		pState,						// key
		[&](auto& mapped_value) {	// run behind lock when key found
			valueChanged = minMoveCount < mapped_value;
			if (valueChanged) 
				mapped_value = minMoveCount;
		},
		minMoveCount 				// c'tor run behind lock when key not found
	);
	if (newKey || valueChanged) 
		_moveStorage.File(minMoveCount); 
}
  
>>>>>>> 952ac1da
<|MERGE_RESOLUTION|>--- conflicted
+++ resolved
@@ -53,14 +53,6 @@
 	// completed game that can grow from them.  MoveStorage uses it
 	// to implement a priority queue ordered by the minimum move count.
 	mf_vector<LeafNodeStack> _fringe;
-<<<<<<< HEAD
-	MoveSequenceType _currentSequence;
-	index_t _leafIndex;			// index of current sequence's leaf node in _moveTree
-	unsigned _startStackIndex;
-	unsigned _maxStackIndex;
-	unsigned _front;
-	bool _firstTime;
-=======
 	SharedMutex _fringeMutex;
 	mf_vector<Mutex> _fringeStackMutexes;
 	unsigned _startStackIndex;
@@ -81,7 +73,6 @@
 	SharedMoveStorage &_shared;
 	MoveSequenceType _currentSequence;
 	index_t _leafIndex;			// index of current sequence's leaf node in _moveTree
->>>>>>> 952ac1da
 public:
 	// Constructor.
 	MoveStorage(SharedMoveStorage& shared);
@@ -115,11 +106,7 @@
 	// Each node has a move and a reference to the node with
 	// the move before it.  The leaves are indexed by the minimum number of 
 	// moves possible in any finished game that might grow from that leaf.
-<<<<<<< HEAD
-	// _moveTree also stores the sequence of moves we are currently working on.
-=======
 	// _moveStorage also stores the sequence of moves we are currently working on.
->>>>>>> 952ac1da
 	MoveStorage _moveStorage;
 	// _game_state_memory remembers the minimum move count at each game state we have
 	// already visited.  If we get to that state again, we look at the current minimum
@@ -147,22 +134,11 @@
 			SharedMoveStorage& sharedMoveStorage,
 			MapType& map,
 			unsigned maxStates)
-<<<<<<< HEAD
-		: _moveStorage(maxMoves)
-		, _game_state_memory()
-		, _minSolution(solution)
-		, _game(gm)
-		, _minSolutionCount(maxMoves+1)
-		, _stateWins(0)
-		, _skippableWins(0)
-		, _rememberedStates(0)
-=======
 		: _minSolution(solution)
 		, _game(gm)
 		, _moveStorage(sharedMoveStorage)
 		, _game_state_memory(map)
 		, _maxStates(maxStates)
->>>>>>> 952ac1da
 		{
 			_game_state_memory.reserve(maxStates);
 			_minSolution.clear();
@@ -192,54 +168,6 @@
 		unsigned maxStates)
 {
 	Moves solution;
-<<<<<<< HEAD
-	enum {maxMoves = 512};
-	KSolveState state(game,solution,maxMoves,maxStates);
-	try	{
-
-		unsigned startMoves = state._game.MinimumMovesLeft();
-
-		state._moveStorage.File(startMoves);
-
-		// Main loop
-		unsigned minMoves0;
-		while (state._game_state_memory.size() < maxStates
-				&& (minMoves0 = state._moveStorage.FetchMoveSequence())    // <- side effect
-				&& minMoves0 < state._minSolutionCount) { 
-			state._game.Deal();
-			state._moveStorage.MakeSequenceMoves(state._game);
-
-			QMoves availableMoves = state.MakeAutoMoves();
-
-			if (availableMoves.size() == 0 && state._game.GameOver()) {
-				// We have a solution.  See if it is a new champion
-				state.CheckForMinSolution();
-				// See if it the final winner.
-				if (minMoves0 == state._minSolutionCount)
-					break;
-			}
-			
-			unsigned movesMadeCount = MoveCount(state._moveStorage.MoveSequence());
-			unsigned minMoveCount = movesMadeCount+state._game.MinimumMovesLeft();
-
-			if (minMoveCount < state._minSolutionCount)	{
-				// There is still hope for this subtree.
-				// Save the result of each of the possible next moves.
-				for (auto mv: availableMoves){
-					state._game.MakeMove(mv);
-					unsigned minMoveCount = movesMadeCount + mv.NMoves()
-											+ state._game.MinimumMovesLeft();
-					if (minMoveCount < state._minSolutionCount){
-						assert(minMoves0 <= minMoveCount);
-						state._moveStorage.Push(mv);
-						state.RecordState(minMoveCount);
-						state._moveStorage.Pop();
-					}
-					state._game.UnMakeMove(mv);
-				}
-			}
-		}
-=======
 	SharedMoveStorage sharedMoveStorage;
 	KSolveState::MapType map;
 	KSolveState state(game,solution,sharedMoveStorage,map,maxStates);
@@ -267,7 +195,6 @@
 				thread.join();
 		}
 
->>>>>>> 952ac1da
 		KSolveCode outcome;
 		if (state._game_state_memory.size() >= maxStates){
 			outcome = state._minSolution.size() ? GAVEUP_SOLVED : GAVEUP_UNSOLVED;
@@ -284,15 +211,6 @@
 	}
 }
 
-<<<<<<< HEAD
-MoveStorage::MoveStorage(unsigned maxIndex)
-	: _maxStackIndex(maxIndex+1)
-	, _leafIndex(-1)
-	, _startStackIndex(maxIndex+1)
-	, _firstTime(true)
-	, _front(0)
-{}
-=======
 void KSolveWorker(
 		KSolveState* pMasterState)
 {
@@ -342,7 +260,6 @@
 	: _leafIndex(-1)
 	, _shared(shared)
 	{}
->>>>>>> 952ac1da
 void MoveStorage::Push(Move move)
 {
 	_currentSequence.push_back(move);
@@ -361,21 +278,6 @@
 }
 void MoveStorage::File(unsigned index)
 {
-<<<<<<< HEAD
-	if (_firstTime) {
-		_firstTime = false;
-		_startStackIndex = index;
-	}
-	assert(_startStackIndex <= index);
-	unsigned offset = index-_startStackIndex;
-	assert(_front <= offset);
-
-	// grow the fringe as needed
-	while ( ! (offset<_fringe.size()) )
-		_fringe.emplace_back();
-
-	_fringe[offset].push_back(_leafIndex);
-=======
 	if (_shared._firstTime) {
 		_shared._firstTime = false;
 		_shared._startStackIndex = index;
@@ -394,28 +296,10 @@
 		Guard clyde(_shared._fringeStackMutexes[offset]);
 		_shared._fringe[offset].push_back(_leafIndex);
 	}
->>>>>>> 952ac1da
 }
 unsigned MoveStorage::FetchMoveSequence()
 {
 	unsigned offset;
-<<<<<<< HEAD
-	unsigned result = 0;
-	_leafIndex = -1;
-
-	// find the first non-empty stack
-	for (offset = _front; offset < _fringe.size() && _fringe[offset].empty(); offset += 1) {}
-
-	if (offset < _fringe.size()) {
-		_front = offset;
-		auto & stack = _fringe[offset];
-		_leafIndex = stack.back();
-		stack.pop_back();
-		result = offset+_startStackIndex;
-		_currentSequence.clear();
-		for (index_t node = _leafIndex; node != -1; node = _moveTree[node]._prevNode){
-			_currentSequence.push_front(_moveTree[node]._move);
-=======
 	unsigned size;
 	unsigned nTries;
 	unsigned result = 0;
@@ -444,7 +328,6 @@
 		for (index_t node = _leafIndex; node != -1; node = _shared._moveTree[node]._prevNode){
 			Move mv = _shared._moveTree[node]._move;
 			_currentSequence.push_front(mv);
->>>>>>> 952ac1da
 		}
 	}
 	return result;
@@ -480,10 +363,6 @@
 	for (auto i = availableMoves.begin(); i < availableMoves.end(); ){
 		if (SkippableMove(*i)) {
 			availableMoves.erase(i);
-<<<<<<< HEAD
-			_skippableWins+=1;
-=======
->>>>>>> 952ac1da
 		} else {
 			i += 1;
 		}
@@ -546,13 +425,6 @@
 // A solution has been found.  If it's the first, or shorter than
 // the current champion, we have a new champion
 void KSolveState::CheckForMinSolution(){
-<<<<<<< HEAD
-	unsigned x = _minSolution.size();
-	unsigned nmv = MoveCount(_moveStorage.MoveSequence());
-	if (x == 0 || nmv < _minSolutionCount) {
-		_minSolution = _moveStorage.MovesVector();
-		_minSolutionCount = nmv;
-=======
 	unsigned nmv = MoveCount(_moveStorage.MoveSequence());
 	{
 		Guard karen(this->_minSolutionMutex);
@@ -561,35 +433,12 @@
 			_minSolution = _moveStorage.MovesVector();
 			k_minSolutionCount = nmv;
 		}
->>>>>>> 952ac1da
 	}
 }
 
 void KSolveState::RecordState(unsigned minMoveCount)
 {
 	GameState pState(_game);
-<<<<<<< HEAD
-	unsigned & storedMinimumCount = _game_state_memory[pState];
-	if (storedMinimumCount == 0 || minMoveCount < storedMinimumCount) {
-		storedMinimumCount = minMoveCount;
-		_moveStorage.File(minMoveCount);
-		_rememberedStates+=1;
-#ifdef KSOLVE_TRACE
-		if (_rememberedStates%1000000 == 999999){
-			std::cout << "Stage " << _rememberedStates;
-			std::cout << " improvements = " << _rememberedStates - _game_state_memory.size();
-			std::cout << " minMoveCount = " << minMoveCount;
-			std::cout << " _stateWins = " << _stateWins;
-			std::cout << " _skippableWins = " << _skippableWins;
-			std::cout << std::endl;
-			std::cout << Peek(_game);
-			std::cout << Peek(_moveSequence) << std::endl << std::endl;
-			std::cout << std::flush;
-		}
-#endif // KSOLVE_TRACE
-	} else _stateWins+=1;
-}
-=======
 	bool valueChanged{false};
 	bool newKey = _game_state_memory.try_emplace_l(
 		pState,						// key
@@ -603,5 +452,4 @@
 	if (newKey || valueChanged) 
 		_moveStorage.File(minMoveCount); 
 }
-  
->>>>>>> 952ac1da
+  