// thread-test.cpp - Runs one problem repeatedly using different 
// numbers of threads to generate data on threading effectiveness.

#include <iostream>			// cout
#include <string>
#include <cstdint>
#include <ctime>
#include <chrono>
#include <thread>
#include "KSolveAStar.hpp"

using namespace std;
using namespace chrono;
using namespace KSolveNames;

struct Specification
{
    unsigned _begin;
    unsigned _end;
    unsigned _threads;
    unsigned _mvLimit;
    unsigned _drawSpec;
    unsigned _repeat;
    uint32_t _seed0;
    int _incr;
    bool _vegas;
};

void Error(string msg)
{
    cerr << msg << endl;
    exit(100);
}

int GetNumber(string arg)
{
    int result{0};
    try {
        result = stoi(arg);
    } catch(...) {
        Error(string("Invalid argument " + arg));
    }
    return result;
}

Specification GetSpec(int argc, char * argv[])
{
    Specification spec;

    // Set defaults
    spec._begin = 1;
    spec._end = 10;
    spec._mvLimit = 30'000'000;
    spec._seed0 = 1;
    spec._incr = 1;
    spec._drawSpec = 1;
    spec._threads = 0;
    spec._repeat = 1;
    spec._vegas = false;

    for (int iarg = 1; iarg < argc; iarg += 1) {
        string flag = argv[iarg];
        if (flag == "?" || flag == "-?" || flag == "--help") {
            cout << "thread-test - generate threading effectiveness data\n" <<endl;
            cout << "Flags:\n";
            cout << "-? or --help          Gets this explanation.\n";
            cout << "-s # or --seed #      Sets the random number seed (default 1)"  << endl;
            cout << "-b # or --begin #     Sets the first number of threads (default 1).\n";
            cout << "-i # or --incr #      Sets the increment between numers of threads (default 1).\n";
            cout << "-e # or --end #       Sets the last number of threads (default 10).\n";
            cout << "-r # or --repeat #    Sets the number of times to repeat with each number of threads (default 1).\n";
            cout << "-d # or --draw #      Sets the number of cards to draw (default 1).\n";
            cout << "-mv # or --mvlimit    Set the maximum size of the move tree (default 30 million).\n";
            cout << flush;
            exit(0);
        } else if (flag == "-s" || flag == "--seed") {
            iarg += 1;
            if (iarg == argc) Error("No number after "+flag);
            spec._seed0 = GetNumber(argv[iarg]);
        } else if (flag == "-i" || flag == "--incr") {
            iarg += 1;
            if (iarg == argc) Error("No number after "+flag);
            spec._incr = GetNumber(argv[iarg]);
        } else if (flag == "-b" || flag == "--begin") {
            iarg += 1;
            if (iarg == argc) Error("No number after "+flag);
            spec._begin = GetNumber(argv[iarg]);
        } else if (flag == "-e" || flag == "--end") {
            iarg += 1;
            if (iarg == argc) Error("No number after "+flag);
            spec._end = GetNumber(argv[iarg]);
        } else if (flag == "-d" || flag == "--draw") {
            iarg += 1;
            if (iarg == argc) Error("No number after "+flag);
            spec._drawSpec = GetNumber(argv[iarg]);
        } else if (flag == "-r" || flag == "--repeat") {
            iarg += 1;
            if (iarg == argc) Error("No number after "+flag);
            spec._repeat = GetNumber(argv[iarg]);
        } else if (flag == "-mv" || flag == "--mvlimit") {
            iarg += 1;
            if (iarg == argc) Error("No number after "+flag);
            spec._mvLimit = GetNumber(argv[iarg]);
        } else {
            Error ("Expected flag, got " + flag);
        }
    }
    return spec;
}

int main(int argc, char * argv[])
{
    Specification spec = GetSpec(argc, argv);

    unsigned recycleLimit(-1);
    
    // If the row number starts at 1, insert a header line
    if (spec._begin == 1)
        cout << "row\tseed\tthreads\tdraw\toutcome\tmoves\tpasses\ttime\tfrmax\tbranches\ttreemoves" << endl;
    
    unsigned seed = spec._seed0;
    unsigned sample{1};
    CardDeck deck(NumberedDeal(seed));
    for (unsigned rep = 0; rep != spec._repeat; ++rep) {
        for (unsigned threads = spec._begin; threads <= spec._end; threads+=spec._incr){
<<<<<<< HEAD
            CardDeck deck(NumberedDeal(seed));
=======
>>>>>>> fee64378
            Game game(deck, spec._drawSpec,recycleLimit);
            cout << sample++ << "\t"
                << seed << "\t"
                << threads << "\t"			 
                << spec._drawSpec << "\t" << flush;
            auto startTime = steady_clock::now();
            KSolveAStarResult result = KSolveAStar(game,spec._mvLimit,threads);
            duration<float, std::milli> elapsed = steady_clock::now() - startTime;

            if (result._solution.size()) 
                TestSolution(game, result._solution);

            unsigned nMoves = MoveCount(result._solution);

            cout << result._code << "\t";

            if (result._solution.size())
                cout << nMoves;
            cout << "\t";

            if (result._solution.size()) 
                cout << RecycleCount(result._solution) + 1;
            cout << "\t";

            cout.precision(4);
            cout << elapsed.count()/1000. << "\t";

            cout << result._maxFringeStackSize << "\t";

            cout << result._branchCount << "\t";

            cout << result._moveTreeSize;

            cout << endl;
        }
    }
}<|MERGE_RESOLUTION|>--- conflicted
+++ resolved
@@ -123,10 +123,6 @@
     CardDeck deck(NumberedDeal(seed));
     for (unsigned rep = 0; rep != spec._repeat; ++rep) {
         for (unsigned threads = spec._begin; threads <= spec._end; threads+=spec._incr){
-<<<<<<< HEAD
-            CardDeck deck(NumberedDeal(seed));
-=======
->>>>>>> fee64378
             Game game(deck, spec._drawSpec,recycleLimit);
             cout << sample++ << "\t"
                 << seed << "\t"
