--- conflicted
+++ resolved
@@ -459,14 +459,6 @@
         {
             return cbegin() <= it && it < cend();
         }
-<<<<<<< HEAD
-        // returns true iff it can be dereferenced.
-        bool Dereferenceable(const const_iterator &it) noexcept
-        {
-            return cbegin() <= it && it < cend();
-        }
-=======
->>>>>>> f98bd608
         // returns true iff it refers to this vector
         bool Valid(const_iterator &it) const noexcept
         {
